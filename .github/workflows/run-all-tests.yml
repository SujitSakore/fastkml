--- conflicted
+++ resolved
@@ -29,11 +29,7 @@
     runs-on: ubuntu-latest
     strategy:
       matrix:
-<<<<<<< HEAD
-        python-version: ['3.7', '3.8', '3.9', '3.10']
-=======
         python-version: ['3.7', '3.8', '3.9', '3.10', '3.11-dev']
->>>>>>> 79d635cc
 
     steps:
       - uses: actions/checkout@v2
