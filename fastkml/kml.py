--- conflicted
+++ resolved
@@ -495,17 +495,13 @@
         if self.description:
             description = config.etree.SubElement(element, f"{self.ns}description")
             description.text = self.description
-<<<<<<< HEAD
         if (self.camera is not None) and (self.look_at is not None):
             raise ValueError("Either Camera or LookAt can be defined, not both")
         if self.camera is not None:
             element.append(self._camera.etree_element())
         elif self.look_at is not None:
             element.append(self._look_at.etree_element())
-        visibility = etree.SubElement(element, f"{self.ns}visibility")
-=======
         visibility = config.etree.SubElement(element, f"{self.ns}visibility")
->>>>>>> eebf4c07
         visibility.text = str(self.visibility)
         if self.isopen:
             isopen = config.etree.SubElement(element, f"{self.ns}open")
@@ -1027,31 +1023,31 @@
     def etree_element(self):
         element = super().etree_element()
         if self._rotation:
-            rotation = etree.SubElement(element, f"{self.ns}rotation")
+            rotation = config.etree.SubElement(element, f"{self.ns}rotation")
             rotation.text = self._rotation
         if all(
             [self._leftFov, self._rightFov, self._bottomFov, self._topFov, self._near]
         ):
-            ViewVolume = etree.SubElement(element, f"{self.ns}ViewVolume")
-            leftFov = etree.SubElement(ViewVolume, f"{self.ns}leftFov")
+            ViewVolume = config.etree.SubElement(element, f"{self.ns}ViewVolume")
+            leftFov = config.etree.SubElement(ViewVolume, f"{self.ns}leftFov")
             leftFov.text = self._leftFov
-            rightFov = etree.SubElement(ViewVolume, f"{self.ns}rightFov")
+            rightFov = config.etree.SubElement(ViewVolume, f"{self.ns}rightFov")
             rightFov.text = self._rightFov
-            bottomFov = etree.SubElement(ViewVolume, f"{self.ns}bottomFov")
+            bottomFov = config.etree.SubElement(ViewVolume, f"{self.ns}bottomFov")
             bottomFov.text = self._bottomFov
-            topFov = etree.SubElement(ViewVolume, f"{self.ns}topFov")
+            topFov = config.etree.SubElement(ViewVolume, f"{self.ns}topFov")
             topFov.text = self._topFov
-            near = etree.SubElement(ViewVolume, f"{self.ns}near")
+            near = config.etree.SubElement(ViewVolume, f"{self.ns}near")
             near.text = self._near
         if all([self._tileSize, self._maxWidth, self._maxHeight, self._gridOrigin]):
-            ImagePyramid = etree.SubElement(element, f"{self.ns}ImagePyramid")
-            tileSize = etree.SubElement(ImagePyramid, f"{self.ns}tileSize")
+            ImagePyramid = config.etree.SubElement(element, f"{self.ns}ImagePyramid")
+            tileSize = config.etree.SubElement(ImagePyramid, f"{self.ns}tileSize")
             tileSize.text = self._tileSize
-            maxWidth = etree.SubElement(ImagePyramid, f"{self.ns}maxWidth")
+            maxWidth = config.etree.SubElement(ImagePyramid, f"{self.ns}maxWidth")
             maxWidth.text = self._maxWidth
-            maxHeight = etree.SubElement(ImagePyramid, f"{self.ns}maxHeight")
+            maxHeight = config.etree.SubElement(ImagePyramid, f"{self.ns}maxHeight")
             maxHeight.text = self._maxHeight
-            gridOrigin = etree.SubElement(ImagePyramid, f"{self.ns}gridOrigin")
+            gridOrigin = config.etree.SubElement(ImagePyramid, f"{self.ns}gridOrigin")
             gridOrigin.text = self._gridOrigin
         return element
 
@@ -1283,13 +1279,8 @@
                 )
                 altitude_mode.text = self._altitude_mode
         if all([self._north, self._south, self._east, self._west]):
-<<<<<<< HEAD
-            lat_lon_box = etree.SubElement(element, f"{self.ns}LatLonBox")
-            north = etree.SubElement(lat_lon_box, f"{self.ns}north")
-=======
-            lat_lon_box = config.etree.SubElement(element, f"{self.ns}latLonBox")
+            lat_lon_box = config.etree.SubElement(element, f"{self.ns}LatLonBox")
             north = config.etree.SubElement(lat_lon_box, f"{self.ns}north")
->>>>>>> eebf4c07
             north.text = self._north
             south = config.etree.SubElement(lat_lon_box, f"{self.ns}south")
             south.text = self._south
@@ -2183,27 +2174,27 @@
     def etree_element(self):
         element = super().etree_element()
         if self.longitude:
-            longitude = etree.SubElement(element, f"{self.ns}longitude")
+            longitude = config.etree.SubElement(element, f"{self.ns}longitude")
             longitude.text = self.longitude
         if self.latitude:
-            latitude = etree.SubElement(element, f"{self.ns}latitude")
+            latitude = config.etree.SubElement(element, f"{self.ns}latitude")
             latitude.text = self.latitude
         if self.altitude:
-            altitude = etree.SubElement(element, f"{self.ns}altitude")
+            altitude = config.etree.SubElement(element, f"{self.ns}altitude")
             altitude.text = self.altitude
         if self.heading:
-            heading = etree.SubElement(element, f"{self.ns}heading")
+            heading = config.etree.SubElement(element, f"{self.ns}heading")
             heading.text = self.heading
         if self.tilt:
-            tilt = etree.SubElement(element, f"{self.ns}tilt")
+            tilt = config.etree.SubElement(element, f"{self.ns}tilt")
             tilt.text = self.tilt
         if self.roll:
-            roll = etree.SubElement(element, f"{self.ns}roll")
+            roll = config.etree.SubElement(element, f"{self.ns}roll")
             roll.text = self.roll
         if self.altitude_mode in ("clampedToGround", "relativeToGround", "absolute"):
-            altitude_mode = etree.SubElement(element, f"{self.ns}altitudeMode")
+            altitude_mode = config.etree.SubElement(element, f"{self.ns}altitudeMode")
         elif self.altitude_mode in ("clampedToSeaFloor", "relativeToSeaFloor"):
-            altitude_mode = etree.SubElement(element, f"{gx.NS}altitudeMode")
+            altitude_mode = config.etree.SubElement(element, f"{gx.NS}altitudeMode")
         altitude_mode.text = self.altitude_mode
         return element
 
@@ -2380,27 +2371,27 @@
     def etree_element(self):
         element = super().etree_element()
         if self.longitude:
-            longitude = etree.SubElement(element, f"{self.ns}longitude")
+            longitude = config.etree.SubElement(element, f"{self.ns}longitude")
             longitude.text = self._longitude
         if self.latitude:
-            latitude = etree.SubElement(element, f"{self.ns}latitude")
+            latitude = config.etree.SubElement(element, f"{self.ns}latitude")
             latitude.text = self.latitude
         if self.altitude:
-            altitude = etree.SubElement(element, f"{self.ns}altitude")
+            altitude = config.etree.SubElement(element, f"{self.ns}altitude")
             altitude.text = self._altitude
         if self.heading:
-            heading = etree.SubElement(element, f"{self.ns}heading")
+            heading = config.etree.SubElement(element, f"{self.ns}heading")
             heading.text = self._heading
         if self.tilt:
-            tilt = etree.SubElement(element, f"{self.ns}tilt")
+            tilt = config.etree.SubElement(element, f"{self.ns}tilt")
             tilt.text = self._tilt
         if self.range:
-            range_var = etree.SubElement(element, f"{self.ns}range")
+            range_var = config.etree.SubElement(element, f"{self.ns}range")
             range_var.text = self._range
         if self.altitude_mode in ("clampedToGround", "relativeToGround", "absolute"):
-            altitude_mode = etree.SubElement(element, f"{self.ns}altitudeMode")
+            altitude_mode = config.etree.SubElement(element, f"{self.ns}altitudeMode")
         elif self.altitude_mode in ("clampedToSeaFloor", "relativeToSeaFloor"):
-            altitude_mode = etree.SubElement(element, f"{gx.NS}altitudeMode")
+            altitude_mode = config.etree.SubElement(element, f"{gx.NS}altitudeMode")
         altitude_mode.text = self.altitude_mode
         return element
 
