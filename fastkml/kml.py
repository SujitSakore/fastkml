--- conflicted
+++ resolved
@@ -117,24 +117,12 @@
         # However, in this case the xlmns should still be mentioned on the kml
         # element, just without prefix.
         if not self.ns:
-<<<<<<< HEAD
             root = etree.Element("%skml" % self.ns)
             root.set("xmlns", config.KMLNS[1:-1])
         elif config.LXML:
             root = etree.Element("%skml" % self.ns, nsmap={None: self.ns[1:-1]})
         else:
             root = etree.Element("%skml" % self.ns)
-=======
-            root = etree.Element('%skml' % self.ns)
-            root.set('xmlns', config.KMLNS[1:-1])
-        elif config.LXML:
-            root = etree.Element(
-                '%skml' % self.ns,
-                nsmap={None: self.ns[1:-1]}
-            )
-        else:
-            root = etree.Element('%skml' % self.ns)
->>>>>>> 6d3bfa63
         for feature in self.features():
             root.append(feature.etree_element())
         return root
@@ -976,16 +964,12 @@
 
     def from_element(self, element):
         super(Document, self).from_element(element)
-<<<<<<< HEAD
-        folders = element.findall("%sFolder" % self.ns)
-=======
-        documents = element.findall('%sDocument' % self.ns)
+        documents = element.findall("%sDocument" % self.ns)
         for document in documents:
             feature = Document(self.ns)
             feature.from_element(document)
             self.append(feature)
-        folders = element.findall('%sFolder' % self.ns)
->>>>>>> 6d3bfa63
+        folders = element.findall("%sFolder" % self.ns)
         for folder in folders:
             feature = Folder(self.ns)
             feature.from_element(folder)
@@ -1147,15 +1131,9 @@
             else:
                 return resolution
         elif isinstance(dt, datetime):
-<<<<<<< HEAD
             resolution = "dateTime"
         elif isinstance(dt, date):
             resolution = "date"
-=======
-            resolution = 'dateTime'
-        elif isinstance(dt, date):
-            resolution = 'date'
->>>>>>> 6d3bfa63
         else:
             resolution = None
         return resolution
@@ -1364,14 +1342,9 @@
                 "'string', 'int', 'uint', 'short', "
                 "'ushort', 'float', 'double', 'bool'"
             )
-<<<<<<< HEAD
         self._simple_fields.append(
             {"type": type, "name": name, "displayName": displayName}
         )
-=======
-        self._simple_fields.append({'type': type, 'name': name,
-                                    'displayName': displayName})
->>>>>>> 6d3bfa63
 
     def from_element(self, element):
         super(Schema, self).from_element(element)
