# -*- coding: utf-8 -*-
# Copyright (C) 2012  Christian Ledermann
#
# This library is free software; you can redistribute it and/or
# modify it under the terms of the GNU Lesser General Public
# License as published by the Free Software Foundation; either
# version 2.1 of the License, or (at your option) any later version.
#
# This library is distributed in the hope that it will be useful,
# but WITHOUT ANY WARRANTY; without even the implied warranty of
# MERCHANTABILITY or FITNESS FOR A PARTICULAR PURPOSE.  See the GNU
# Lesser General Public License for more details.
#
# You should have received a copy of the GNU Lesser General Public
# License along with this library; if not, write to the Free Software
# Foundation, Inc., 51 Franklin Street, Fifth Floor, Boston, MA  02110-1301 USA

"""
KML is an open standard officially named the OpenGIS KML Encoding Standard
(OGC KML). It is maintained by the Open Geospatial Consortium, Inc. (OGC).
The complete specification for OGC KML can be found at
http://www.opengeospatial.org/standards/kml/.

The complete XML schema for KML is located at
http://schemas.opengis.net/kml/.

"""
try:
    import urlparse
except ImportError:
    import urllib.parse as urlparse
import warnings

# from .geometry import Point, LineString, Polygon
# from .geometry import MultiPoint, MultiLineString, MultiPolygon
# from .geometry import LinearRing
from .geometry import Geometry

from datetime import datetime, date

# note that there are some ISO 8601 timeparsers at pypi
# but in my tests all of them had some errors so we rely on the
# tried and tested dateutil here which is more stable. As a side effect
# we can also parse non ISO compliant dateTimes
import dateutil.parser

import logging
logger = logging.getLogger('fastkml.kml')

from .config import etree

from .base import _BaseObject, _XMLObject

from .styles import StyleUrl, Style, StyleMap, _StyleSelector

import fastkml.atom as atom
# import fastkml.gx as gx
import fastkml.config as config

try:
    unicode
except NameError:
    # Python 3
    basestring = unicode = str


class KML(object):
    """ represents a KML File """

    _features = []
    ns = None

    def __init__(self, ns=None):
        """ The namespace (ns) may be empty ('') if the 'kml:' prefix is
        undesired. Note that all child elements like Document or Placemark need
        to be initialized with empty namespace as well in this case.

        """
        self._features = []

        if ns is None:
            self.ns = config.NS
        else:
            self.ns = ns

    def from_string(self, xml_string):
        """ create a KML object from a xml string"""
        if config.LXML:
            element = etree.fromstring(
                xml_string,
                parser=etree.XMLParser(huge_tree=True)
            )
        else:
            element = etree.XML(xml_string)

        if element.tag.endswith('kml'):
            ns = element.tag.rstrip('kml')
            documents = element.findall('%sDocument' % ns)
            for document in documents:
                feature = Document(ns)
                feature.from_element(document)
                self.append(feature)
            folders = element.findall('%sFolder' % ns)
            for folder in folders:
                feature = Folder(ns)
                feature.from_element(folder)
                self.append(feature)
            placemarks = element.findall('%sPlacemark' % ns)
            for placemark in placemarks:
                feature = Placemark(ns)
                feature.from_element(placemark)
                self.append(feature)
        else:
            raise TypeError

    def etree_element(self):
        # self.ns may be empty, which leads to unprefixed kml elements.
        # However, in this case the xlmns should still be mentioned on the kml
        # element, just without prefix.
        if not self.ns:
            root = etree.Element('%skml' % self.ns)
            root.set('xmlns', config.NS[1:-1])
        else:
            if config.LXML:
                root = etree.Element(
                    '%skml' % self.ns,
                    nsmap={None: self.ns[1:-1]}
                )
            else:
                root = etree.Element('%skml' % self.ns)
        for feature in self.features():
            root.append(feature.etree_element())
        return root

    def to_string(self, prettyprint=False):
        """ Return the KML Object as serialized xml """
        if config.LXML and prettyprint:
            return etree.tostring(
                self.etree_element(),
                encoding='utf-8',
                pretty_print=True).decode('UTF-8')
        else:
            return etree.tostring(
                self.etree_element(),
                encoding='utf-8').decode('UTF-8')

    def features(self):
        """ iterate over features """
        for feature in self._features:
            if isinstance(feature, (Document, Folder, Placemark)):
                yield feature
            else:
                raise TypeError(
                    "Features must be instances of "
                    "(Document, Folder, Placemark)"
                )

    def append(self, kmlobj):
        """ append a feature """
        if isinstance(kmlobj, (Document, Folder, Placemark)):
            self._features.append(kmlobj)
        else:
            raise TypeError(
                "Features must be instances of (Document, Folder, Placemark)")


class _Feature(_BaseObject):
    """
    abstract element; do not create
    subclasses are:
    Container (Document, Folder),
    Placemark,
    #NetworkLink,
    #GroundOverlay,
    #PhotoOverlay,
    #ScreenOverlay
    """
    name = None
    # User-defined text displayed in the 3D viewer as the label for the
    # object (for example, for a Placemark, Folder, or NetworkLink).

    visibility = 1
    # Boolean value. Specifies whether the feature is drawn in the 3D
    # viewer when it is initially loaded. In order for a feature to be
    # visible, the <visibility> tag of all its ancestors must also be
    # set to 1.

    isopen = 0
    # Boolean value. Specifies whether a Document or Folder appears
    # closed or open when first loaded into the Places panel.
    # 0=collapsed (the default), 1=expanded.

    _atom_author = None
    # KML 2.2 supports new elements for including data about the author
    # and related website in your KML file. This information is displayed
    # in geo search results, both in Earth browsers such as Google Earth,
    # and in other applications such as Google Maps.

    _atom_link = None
    # Specifies the URL of the website containing this KML or KMZ file.

    # TODO address = None
    # A string value representing an unstructured address written as a
    # standard street, city, state address, and/or as a postal code.
    # You can use the <address> tag to specify the location of a point
    # instead of using latitude and longitude coordinates.

    # TODO phoneNumber = None
    # A string value representing a telephone number.
    # This element is used by Google Maps Mobile only.

    _snippet = None    # XXX
    # _snippet is eiter a tuple of a string Snippet.text and an integer
    # Snippet.maxLines or a string
    #
    # A short description of the feature. In Google Earth, this
    # description is displayed in the Places panel under the name of the
    # feature. If a Snippet is not supplied, the first two lines of
    # the <description> are used. In Google Earth, if a Placemark
    # contains both a description and a Snippet, the <Snippet> appears
    # beneath the Placemark in the Places panel, and the <description>
    # appears in the Placemark's description balloon. This tag does not
    # support HTML markup. <Snippet> has a maxLines attribute, an integer
    # that specifies the maximum number of lines to display.

    description = None
    # User-supplied content that appears in the description balloon.

    _styleUrl = None
    # URL of a <Style> or <StyleMap> defined in a Document.
    # If the style is in the same file, use a # reference.
    # If the style is defined in an external file, use a full URL
    # along with # referencing.

    _styles = None
    # One or more Styles and StyleMaps can be defined to customize the
    # appearance of any element derived from Feature or of the Geometry
    # in a Placemark.
    # A style defined within a Feature is called an "inline style" and
    # applies only to the Feature that contains it. A style defined as
    # the child of a <Document> is called a "shared style." A shared
    # style must have an id defined for it. This id is referenced by one
    # or more Features within the <Document>. In cases where a style
    # element is defined both in a shared style and in an inline style
    # for a Feature—that is, a Folder, GroundOverlay, NetworkLink,
    # Placemark, or ScreenOverlay—the value for the Feature's inline
    # style takes precedence over the value for the shared style.

    _time_span = None
    # Associates this Feature with a period of time.
    _time_stamp = None
    # Associates this Feature with a point in time.

    # TODO Region = None
    # Features and geometry associated with a Region are drawn only when
    # the Region is active.

    # TODO ExtendedData = None
    # Allows you to add custom data to a KML file. This data can be
    # (1) data that references an external XML schema,
    # (2) untyped data/value pairs, or
    # (3) typed data.
    # A given KML Feature can contain a combination of these types of
    # custom data.
    #
    # (2) is already implemented, see UntypedExtendedData
    #
    # <Metadata> (deprecated in KML 2.2; use <ExtendedData> instead)
    extended_data = None

    def __init__(
        self, ns=None, id=None, name=None, description=None,
        styles=None, styleUrl=None, extended_data=None
    ):
        super(_Feature, self).__init__(ns, id)
        self.name = name
        self.description = description
        self.styleUrl = styleUrl
        self._styles = []
        if styles:
            for style in styles:
                self.append_style(style)
        self.extended_data = extended_data

    @property
    def styleUrl(self):
        """ Returns the url only, not a full StyleUrl object.
            if you need the full StyleUrl object use _styleUrl """
        if isinstance(self._styleUrl, StyleUrl):
            return self._styleUrl.url

    @styleUrl.setter
    def styleUrl(self, styleurl):
        """ you may pass a StyleUrl Object, a string or None """
        if isinstance(styleurl, StyleUrl):
            self._styleUrl = styleurl
        elif isinstance(styleurl, basestring):
            s = StyleUrl(self.ns, url=styleurl)
            self._styleUrl = s
        elif styleurl is None:
            self._styleUrl = None
        else:
            raise ValueError

    @property
    def timeStamp(self):
        """ This just returns the datetime portion of the timestamp"""
        if self._time_stamp is not None:
            return self._time_stamp.timestamp[0]

    @timeStamp.setter
    def timeStamp(self, dt):
        if dt is None:
            self._time_stamp = None
        else:
            self._time_stamp = TimeStamp(timestamp=dt)
        if self._time_span is not None:
            logger.warn('Setting a TimeStamp, TimeSpan deleted')
            self._time_span = None

    @property
    def begin(self):
        if self._time_span is not None:
            return self._time_span.begin[0]

    @begin.setter
    def begin(self, dt):
        if self._time_span is None:
            self._time_span = TimeSpan(begin=dt)
        else:
            if self._time_span.begin is None:
                self._time_span.begin = [dt, None]
            else:
                self._time_span.begin[0] = dt
        if self._time_stamp is not None:
            logger.warn('Setting a TimeSpan, TimeStamp deleted')
            self._time_stamp = None

    @property
    def end(self):
        if self._time_span is not None:
            return self._time_span.end[0]

    @end.setter
    def end(self, dt):
        if self._time_span is None:
            self._time_span = TimeSpan(end=dt)
        else:
            if self._time_span.end is None:
                self._time_span.end = [dt, None]
            else:
                self._time_span.end[0] = dt
        if self._time_stamp is not None:
            logger.warn('Setting a TimeSpan, TimeStamp deleted')
            self._time_stamp = None

    @property
    def link(self):
        return self._atom_link.href

    @link.setter
    def link(self, url):
        if isinstance(url, basestring):
            self._atom_link = atom.Link(href=url)
        elif isinstance(url, atom.Link):
            self._atom_link = url
        elif url is None:
            self._atom_link = None
        else:
            raise TypeError

    @property
    def author(self):
        if self._atom_author:
            return self._atom_author.name

    @author.setter
    def author(self, name):
        if isinstance(name, atom.Author):
            self._atom_author = name
        elif isinstance(name, basestring):
            if self._atom_author is None:
                self._atom_author = atom.Author(name=name)
            else:
                self._atom_author.name = name
        elif name is None:
            self._atom_author = None
        else:
            raise TypeError

    def append_style(self, style):
        """ append a style to the feature """
        if isinstance(style, _StyleSelector):
            self._styles.append(style)
        else:
            raise TypeError

    def styles(self):
        """ iterate over the styles of this feature """
        for style in self._styles:
            if isinstance(style, _StyleSelector):
                yield style
            else:
                raise TypeError

    @property
    def snippet(self):
        if self._snippet:
            if isinstance(self._snippet, dict):
                text = self._snippet.get('text')
                if text:
                    assert (isinstance(text, basestring))
                    max_lines = self._snippet.get('maxLines', None)
                    if max_lines is None:
                        return {'text': text}
                    elif int(max_lines) > 0:
                        # if maxLines <=0 ignore it
                        return {'text': text, 'maxLines': max_lines}
            elif isinstance(self._snippet, basestring):
                return self._snippet
            else:
                raise ValueError(
                    "Snippet must be dict of "
                    "{'text':t, 'maxLines':i} or string"
                )

    @snippet.setter
    def snippet(self, snip=None):
        self._snippet = {}
        if isinstance(snip, dict):
            self._snippet['text'] = snip.get('text')
            max_lines = snip.get('maxLines')
            if max_lines is not None:
                self._snippet['maxLines'] = int(snip['maxLines'])
        elif isinstance(snip, basestring):
            self._snippet['text'] = snip
        elif snip is None:
            self._snippet = None
        else:
            raise ValueError(
                "Snippet must be dict of {'text':t, 'maxLines':i} or string"
            )

    def etree_element(self):
        element = super(_Feature, self).etree_element()
        if self.name:
            name = etree.SubElement(element, "%sname" % self.ns)
            name.text = self.name
        if self.description:
            description = etree.SubElement(element, "%sdescription" % self.ns)
            description.text = self.description
        visibility = etree.SubElement(element, "%svisibility" % self.ns)
        visibility.text = str(self.visibility)
        if self.isopen:
            isopen = etree.SubElement(element, "%sopen" % self.ns)
            isopen.text = str(self.isopen)
        if self._styleUrl is not None:
            element.append(self._styleUrl.etree_element())
        for style in self.styles():
            element.append(style.etree_element())
        if self.snippet:
            snippet = etree.SubElement(element, "%sSnippet" % self.ns)
            if isinstance(self.snippet, basestring):
                snippet.text = self.snippet
            else:
                assert (isinstance(self.snippet['text'], basestring))
                snippet.text = self.snippet['text']
                if self.snippet.get('maxLines'):
                    snippet.set('maxLines', str(self.snippet['maxLines']))
        if (self._time_span is not None) and (self._time_stamp is not None):
            raise ValueError(
                'Either Timestamp or Timespan can be defined, not both'
            )
        elif self._time_span is not None:
            element.append(self._time_span.etree_element())
        elif self._time_stamp is not None:
            element.append(self._time_stamp.etree_element())
        if self._atom_link is not None:
            element.append(self._atom_link.etree_element())
        if self._atom_author is not None:
            element.append(self._atom_author.etree_element())
        if self.extended_data is not None:
            element.append(self.extended_data.etree_element())
        return element

    def from_element(self, element):
        super(_Feature, self).from_element(element)
        name = element.find('%sname' % self.ns)
        if name is not None:
            self.name = name.text
        description = element.find('%sdescription' % self.ns)
        if description is not None:
            self.description = description.text
        visibility = element.find('%svisibility' % self.ns)
        if visibility is not None:
            self.visibility = int(visibility.text)
        isopen = element.find('%sopen' % self.ns)
        if isopen is not None:
            self.isopen = int(isopen.text)
        styles = element.findall('%sStyle' % self.ns)
        for style in styles:
            s = Style(self.ns)
            s.from_element(style)
            self.append_style(s)
        styles = element.findall('%sStyleMap' % self.ns)
        for style in styles:
            s = StyleMap(self.ns)
            s.from_element(style)
            self.append_style(s)
        style_url = element.find('%sstyleUrl' % self.ns)
        if style_url is not None:
            s = StyleUrl(self.ns)
            s.from_element(style_url)
            self._styleUrl = s
        snippet = element.find('%sSnippet' % self.ns)
        if snippet is not None:
            _snippet = {'text': snippet.text}
            if snippet.get('maxLines'):
                _snippet['maxLines'] = int(snippet.get('maxLines'))
            self.snippet = _snippet
        timespan = element.find('%sTimeSpan' % self.ns)
        if timespan is not None:
            s = TimeSpan(self.ns)
            s.from_element(timespan)
            self._time_span = s
        timestamp = element.find('%sTimeStamp' % self.ns)
        if timestamp is not None:
            s = TimeStamp(self.ns)
            s.from_element(timestamp)
            self._time_stamp = s
        atom_link = element.find('%slink' % atom.NS)
        if atom_link is not None:
            s = atom.Link()
            s.from_element(atom_link)
            self._atom_link = s
        atom_author = element.find('%sauthor' % atom.NS)
        if atom_author is not None:
            s = atom.Author()
            s.from_element(atom_author)
            self._atom_author = s
        extended_data = element.find('%sExtendedData' % self.ns)
        if extended_data is not None:
            x = ExtendedData(self.ns)
            x.from_element(extended_data)
            self.extended_data = x
            # else:
            #    logger.warn(
            #        'arbitrary or typed extended data is not yet supported'
            #    )


class _Container(_Feature):
    """
    abstract element; do not create
    A Container element holds one or more Features and allows the
    creation of nested hierarchies.
    subclasses are:
    Document,
    Folder
    """

    _features = []

    def __init__(
        self, ns=None, id=None, name=None, description=None,
        styles=None, styleUrl=None
    ):
        super(_Container, self).__init__(
            ns, id, name, description, styles, styleUrl
        )
        self._features = []

    def features(self):
        """ iterate over features """
        for feature in self._features:
            if isinstance(feature, (Folder, Placemark, Document)):
                yield feature
            else:
                raise TypeError(
                    "Features must be instances of (Folder, Placemark, Document)")

    def etree_element(self):
        element = super(_Container, self).etree_element()
        for feature in self.features():
            element.append(feature.etree_element())
        return element

    def append(self, kmlobj):
        """ append a feature """
        if isinstance(kmlobj, (Folder, Placemark, Document)):
            self._features.append(kmlobj)
        else:
            raise TypeError(
<<<<<<< HEAD
                    "Features must be instances of (Folder, Placemark, Document)")
=======
                "Features must be instances of (Folder, Placemark)"
            )
>>>>>>> 365ed6e5
        assert(kmlobj != self)


class Document(_Container):
    """
    A Document is a container for features and styles. This element is
    required if your KML file uses shared styles or schemata for typed
    extended data
    """
    __name__ = "Document"
    _schemata = None

    def schemata(self):
        if self._schemata:
            for schema in self._schemata:
                yield schema

    def append_schema(self, schema):
        if self._schemata is None:
            self._schemata = []
        if isinstance(schema, Schema):
            self._schemata.append(schema)
        else:
            s = Schema(schema)
            self._schemata.append(s)

    def from_element(self, element):
        super(Document, self).from_element(element)
        folders = element.findall('%sFolder' % self.ns)
        for folder in folders:
            feature = Folder(self.ns)
            feature.from_element(folder)
            self.append(feature)
        placemarks = element.findall('%sPlacemark' % self.ns)
        for placemark in placemarks:
            feature = Placemark(self.ns)
            feature.from_element(placemark)
            self.append(feature)
        schemata = element.findall('%sSchema' % self.ns)
        for schema in schemata:
            s = Schema(self.ns, id='default')
            s.from_element(schema)
            self.append_schema(s)

    def etree_element(self):
        element = super(Document, self).etree_element()
        if self._schemata is not None:
            for schema in self._schemata:
                element.append(schema.etree_element())
        return element

    def get_style_by_url(self, styleUrl):
        id = urlparse.urlparse(styleUrl).fragment
        for style in self.styles():
            if style.id == id:
                return style


class Folder(_Container):
    """
    A Folder is used to arrange other Features hierarchically
    (Folders, Placemarks, #NetworkLinks, or #Overlays).
    """
    __name__ = "Folder"

    def from_element(self, element):
        super(Folder, self).from_element(element)
        folders = element.findall('%sFolder' % self.ns)
        for folder in folders:
            feature = Folder(self.ns)
            feature.from_element(folder)
            self.append(feature)
        placemarks = element.findall('%sPlacemark' % self.ns)
        for placemark in placemarks:
            feature = Placemark(self.ns)
            feature.from_element(placemark)
            self.append(feature)
        documents = element.findall('%sDocument' % self.ns)
        for document in documents:
            feature = Document(self.ns)
            feature.from_element(document)
            self.append(feature)


class Placemark(_Feature):
    """
    A Placemark is a Feature with associated Geometry.
    In Google Earth, a Placemark appears as a list item in the Places
    panel. A Placemark with a Point has an icon associated with it that
    marks a point on the Earth in the 3D viewer.
    """

    __name__ = "Placemark"
    _geometry = None

    @property
    def geometry(self):
        return self._geometry.geometry

    @geometry.setter
    def geometry(self, geometry):
        if isinstance(geometry, Geometry):
            self._geometry = geometry
        else:
            self._geometry = Geometry(ns=self.ns, geometry=geometry)

    def from_element(self, element):
        super(Placemark, self).from_element(element)
        point = element.find('%sPoint' % self.ns)
        if point is not None:
            geom = Geometry(ns=self.ns)
            geom.from_element(point)
            self._geometry = geom
            return
        line = element.find('%sLineString' % self.ns)
        if line is not None:
            geom = Geometry(ns=self.ns)
            geom.from_element(line)
            self._geometry = geom
            return
        polygon = element.find('%sPolygon' % self.ns)
        if polygon is not None:
            geom = Geometry(ns=self.ns)
            geom.from_element(polygon)
            self._geometry = geom
            return
        linearring = element.find('%sLinearRing' % self.ns)
        if linearring is not None:
            geom = Geometry(ns=self.ns)
            geom.from_element(linearring)
            self._geometry = geom
            return
        multigeometry = element.find('%sMultiGeometry' % self.ns)
        if multigeometry is not None:
            geom = Geometry(ns=self.ns)
            geom.from_element(multigeometry)
            self._geometry = geom
            return
        logger.warn('No geometries found')

    def etree_element(self):
        element = super(Placemark, self).etree_element()
        if self._geometry is not None:
            element.append(self._geometry.etree_element())
        else:
            logger.error('Object does not have a geometry')
        return element


class _TimePrimitive(_BaseObject):
    """ The dateTime is defined according to XML Schema time.
    The value can be expressed as yyyy-mm-ddThh:mm:sszzzzzz, where T is
    the separator between the date and the time, and the time zone is
    either Z (for UTC) or zzzzzz, which represents ±hh:mm in relation to
    UTC. Additionally, the value can be expressed as a date only.

    The precision of the dateTime is dictated by the dateTime value
    which can be one of the following:

    - dateTime gives second resolution
    - date gives day resolution
    - gYearMonth gives month resolution
    - gYear gives year resolution
    """

    RESOLUTIONS = ['gYear', 'gYearMonth', 'date', 'dateTime']

    def get_resolution(self, dt, resolution):
        if resolution:
            if resolution not in self.RESOLUTIONS:
                raise ValueError
            else:
                return resolution
        else:
            if isinstance(dt, datetime):
                resolution = 'dateTime'
            elif isinstance(dt, date):
                resolution = 'date'
            else:
                resolution = None
        return resolution

    def parse_str(self, datestr):
        resolution = 'dateTime'
        year = 0
        month = 1
        day = 1
        if len(datestr) == 4:
            resolution = 'gYear'
            year = int(datestr)
            dt = datetime(year, month, day)
        elif len(datestr) == 6:
            resolution = 'gYearMonth'
            year = int(datestr[:4])
            month = int(datestr[-2:])
            dt = datetime(year, month, day)
        elif len(datestr) == 7:
            resolution = 'gYearMonth'
            year = int(datestr.split('-')[0])
            month = int(datestr.split('-')[1])
            dt = datetime(year, month, day)
        elif len(datestr) == 8 or len(datestr) == 10:
            resolution = 'date'
            dt = dateutil.parser.parse(datestr)
        elif len(datestr) > 10:
            resolution = 'dateTime'
            dt = dateutil.parser.parse(datestr)
        else:
            raise ValueError
        return [dt, resolution]

    def date_to_string(self, dt, resolution=None):
        if isinstance(dt, (date, datetime)):
            resolution = self.get_resolution(dt, resolution)
            if resolution == 'gYear':
                return dt.strftime('%Y')
            elif resolution == 'gYearMonth':
                return dt.strftime('%Y-%m')
            elif resolution == 'date':
                if isinstance(dt, datetime):
                    return dt.date().isoformat()
                else:
                    return dt.isoformat()
            elif resolution == 'dateTime':
                return dt.isoformat()


class TimeStamp(_TimePrimitive):
    """ Represents a single moment in time. """
    __name__ = 'TimeStamp'
    timestamp = None

    def __init__(self, ns=None, id=None, timestamp=None, resolution=None):
        super(TimeStamp, self).__init__(ns, id)
        resolution = self.get_resolution(timestamp, resolution)
        self.timestamp = [timestamp, resolution]

    def etree_element(self):
        element = super(TimeStamp, self).etree_element()
        when = etree.SubElement(element, "%swhen" % self.ns)
        when.text = self.date_to_string(*self.timestamp)
        return element

    def from_element(self, element):
        super(TimeStamp, self).from_element(element)
        when = element.find('%swhen' % self.ns)
        if when is not None:
            self.timestamp = self.parse_str(when.text)


class TimeSpan(_TimePrimitive):
    """ Represents an extent in time bounded by begin and end dateTimes.
    """
    __name__ = 'TimeSpan'
    begin = None
    end = None

    def __init__(
        self, ns=None, id=None, begin=None, begin_res=None,
        end=None, end_res=None
    ):
        super(TimeSpan, self).__init__(ns, id)
        if begin:
            resolution = self.get_resolution(begin, begin_res)
            self.begin = [begin, resolution]
        if end:
            resolution = self.get_resolution(end, end_res)
            self.end = [end, resolution]

    def from_element(self, element):
        super(TimeSpan, self).from_element(element)
        begin = element.find('%sbegin' % self.ns)
        if begin is not None:
            self.begin = self.parse_str(begin.text)
        end = element.find('%send' % self.ns)
        if end is not None:
            self.end = self.parse_str(end.text)

    def etree_element(self):
        element = super(TimeSpan, self).etree_element()
        if self.begin is not None:
            text = self.date_to_string(*self.begin)
            if text:
                begin = etree.SubElement(element, "%sbegin" % self.ns)
                begin.text = text
        if self.end is not None:
            text = self.date_to_string(*self.end)
            if text:
                end = etree.SubElement(element, "%send" % self.ns)
                end.text = text
        if self.begin == self.end is None:
            raise ValueError("Either begin, end or both must be set")
        # TODO test if end > begin
        return element


class Schema(_BaseObject):
    """
    Specifies a custom KML schema that is used to add custom data to
    KML Features.
    The "id" attribute is required and must be unique within the KML file.
    <Schema> is always a child of <Document>.
    """
    __name__ = "Schema"

    _simple_fields = None
    # The declaration of the custom fields, each of which must specify both the
    # type and the name of this field. If either the type or the name is
    # omitted, the field is ignored.
    name = None

    def __init__(self, ns=None, id=None, name=None, fields=None):
        if id is None:
            raise ValueError('Id is required for schema')
        super(Schema, self).__init__(ns, id)
        self.simple_fields = fields
        self.name = name

    @property
    def simple_fields(self):
        sfs = []
        for simple_field in self._simple_fields:
            if simple_field.get('type') and simple_field.get('name'):
                sfs.append({
                    'type': simple_field['type'],
                    'name': simple_field['name'],
                    'displayName': simple_field.get('displayName')
                })
        return tuple(sfs)

    @simple_fields.setter
    def simple_fields(self, fields):
        self._simple_fields = []
        if isinstance(fields, dict):
            self.append(**fields)
        elif isinstance(fields, (list, tuple)):
            for field in fields:
                if isinstance(field, (list, tuple)):
                    self.append(*field)
                elif isinstance(field, dict):
                    self.append(**field)
        elif fields is None:
            self._simple_fields = []
        else:
            raise ValueError('Fields must be of type list, tuple or dict')

    def append(self, type, name, displayName=None):
        """
        append a field.
        The declaration of the custom field, must specify both the type
        and the name of this field.
        If either the type or the name is omitted, the field is ignored.

        The type can be one of the following:
            string
            int
            uint
            short
            ushort
            float
            double
            bool

        <displayName>
        The name, if any, to be used when the field name is displayed to
        the Google Earth user. Use the [CDATA] element to escape standard
        HTML markup.
        """
        allowed_types = [
            'string', 'int', 'uint', 'short', 'ushort',
            'float', 'double', 'bool'
        ]
        if type not in allowed_types:
            raise TypeError(
                "type must be one of ""'string', 'int', 'uint', 'short', "
                "'ushort', 'float', 'double', 'bool'"
            )
        else:
            # TODO explicit type conversion to check for the right type
            pass
        self._simple_fields.append({'type': type, 'name': name,
                                    'displayName': displayName})

    def from_element(self, element):
        super(Schema, self).from_element(element)
        self.name = element.get('name')
        simple_fields = element.findall('%sSimpleField' % self.ns)
        self.simple_fields = None
        for simple_field in simple_fields:
            sfname = simple_field.get('name')
            sftype = simple_field.get('type')
            display_name = simple_field.find('%sdisplayName' % self.ns)
            if display_name is not None:
                sfdisplay_name = display_name.text
            else:
                sfdisplay_name = None
            self.append(sftype, sfname, sfdisplay_name)

    def etree_element(self):
        element = super(Schema, self).etree_element()
        if self.name:
            element.set('name', self.name)
        for simple_field in self.simple_fields:
            sf = etree.SubElement(element, "%sSimpleField" % self.ns)
            sf.set('type', simple_field['type'])
            sf.set('name', simple_field['name'])
            if simple_field.get('displayName'):
                dn = etree.SubElement(sf, "%sdisplayName" % self.ns)
                dn.text = simple_field['displayName']

        return element


class ExtendedData(_XMLObject):
    """ Represents a list of untyped name/value pairs. See docs:

    -> 'Adding Untyped Name/Value Pairs'
       https://developers.google.com/kml/documentation/extendeddata

    """
    __name__ = 'ExtendedData'

    def __init__(self, ns=None, elements=None):
        super(ExtendedData, self).__init__(ns)
        self.elements = elements or []

    def etree_element(self):
        element = super(ExtendedData, self).etree_element()
        for subelement in self.elements:
            element.append(subelement.etree_element())
        return element

    def from_element(self, element):
        super(ExtendedData, self).from_element(element)
        self.elements = []
        untyped_data = element.findall('%sData' % self.ns)
        for ud in untyped_data:
            el = Data(self.ns)
            el.from_element(ud)
            self.elements.append(el)
        typed_data = element.findall('%sSchemaData' % self.ns)
        for sd in typed_data:
            el = SchemaData(self.ns, 'dummy')
            el.from_element(sd)
            self.elements.append(el)


class UntypedExtendedData(ExtendedData):
    def __init__(self, ns=None, elements=None):
        super(UntypedExtendedData, self).__init__(ns, elements)
        warnings.warn(
            "UntypedExtendedData is deprecated use ExtendedData instead",
            DeprecationWarning
        )


class Data(_XMLObject):
    """ Represents an untyped name/value pair with optional display name. """

    __name__ = 'Data'

    def __init__(self, ns=None, name=None, value=None, display_name=None):
        super(Data, self).__init__(ns)

        self.name = name
        self.value = value
        self.display_name = display_name

    def etree_element(self):
        element = super(Data, self).etree_element()
        element.set('name', self.name)
        value = etree.SubElement(element, "%svalue" % self.ns)
        value.text = self.value
        if self.display_name:
            display_name = etree.SubElement(element, "%sdisplayName" % self.ns)
            display_name.text = self.display_name
        return element

    def from_element(self, element):
        super(Data, self).from_element(element)
        self.name = element.get('name')
        self.value = element.find('%svalue' % self.ns).text
        display_name = element.find('%sdisplayName' % self.ns)
        if display_name is not None:
            self.display_name = display_name.text


class UntypedExtendedDataElement(Data):
    def __init__(self, ns=None, name=None, value=None, display_name=None):
        super(UntypedExtendedDataElement, self).__init__(
            ns, name, value, display_name
        )
        warnings.warn(
            "UntypedExtendedDataElement is deprecated use Data instead",
            DeprecationWarning
        )


class SchemaData(_XMLObject):
    """
    <SchemaData schemaUrl="anyURI">
    This element is used in conjunction with <Schema> to add typed
    custom data to a KML Feature. The Schema element (identified by the
    schemaUrl attribute) declares the custom data type. The actual data
    objects ("instances" of the custom data) are defined using the
    SchemaData element.
    The <schemaURL> can be a full URL, a reference to a Schema ID defined
    in an external KML file, or a reference to a Schema ID defined
    in the same KML file.
    """
    __name__ = 'SchemaData'
    schema_url = None
    _data = None

    def __init__(self, ns=None, schema_url=None, data=None):
        super(SchemaData, self).__init__(ns)
        if (not isinstance(schema_url, basestring)) or (not schema_url):
            raise ValueError('required parameter schema_url missing')
        self.schema_url = schema_url
        self._data = []
        self.data = data

    @property
    def data(self):
        return tuple(self._data)

    @data.setter
    def data(self, data):
        if isinstance(data, (tuple, list)):
            self._data = []
            for d in data:
                if isinstance(d, (tuple, list)):
                    self.append_data(*d)
                elif isinstance(d, dict):
                    self.append_data(**d)
        elif data is None:
            self._data = []
        else:
            raise TypeError('data must be of type tuple or list')

    def append_data(self, name, value):
        if isinstance(name, basestring) and name:
            self._data.append({'name': name, 'value': value})
        else:
            raise TypeError('name must be a nonempty string')

    def etree_element(self):
        element = super(SchemaData, self).etree_element()
        element.set('schemaUrl', self.schema_url)
        for data in self.data:
            sd = etree.SubElement(element, "%sSimpleData" % self.ns)
            sd.set('name', data['name'])
            sd.text = data['value']
        return element

    def from_element(self, element):
        super(SchemaData, self).from_element(element)
        self.data = []
        self.schema_url = element.get('schemaUrl')
        simple_data = element.findall('%sSimpleData' % self.ns)
        for sd in simple_data:
            self.append_data(sd.get('name'), sd.text)<|MERGE_RESOLUTION|>--- conflicted
+++ resolved
@@ -591,12 +591,8 @@
             self._features.append(kmlobj)
         else:
             raise TypeError(
-<<<<<<< HEAD
-                    "Features must be instances of (Folder, Placemark, Document)")
-=======
-                "Features must be instances of (Folder, Placemark)"
+                "Features must be instances of (Folder, Placemark, Document)"
             )
->>>>>>> 365ed6e5
         assert(kmlobj != self)
 
 
